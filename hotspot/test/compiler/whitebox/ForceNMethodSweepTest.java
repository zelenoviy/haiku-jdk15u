/*
 * Copyright (c) 2014, 2015, Oracle and/or its affiliates. All rights reserved.
 * DO NOT ALTER OR REMOVE COPYRIGHT NOTICES OR THIS FILE HEADER.
 *
 * This code is free software; you can redistribute it and/or modify it
 * under the terms of the GNU General Public License version 2 only, as
 * published by the Free Software Foundation.
 *
 * This code is distributed in the hope that it will be useful, but WITHOUT
 * ANY WARRANTY; without even the implied warranty of MERCHANTABILITY or
 * FITNESS FOR A PARTICULAR PURPOSE.  See the GNU General Public License
 * version 2 for more details (a copy is included in the LICENSE file that
 * accompanied this code).
 *
 * You should have received a copy of the GNU General Public License version
 * 2 along with this work; if not, write to the Free Software Foundation,
 * Inc., 51 Franklin St, Fifth Floor, Boston, MA 02110-1301 USA.
 *
 * Please contact Oracle, 500 Oracle Parkway, Redwood Shores, CA 94065 USA
 * or visit www.oracle.com if you need additional information or have any
 * questions.
 *
 */

import java.lang.reflect.Method;
import java.util.EnumSet;

import sun.hotspot.WhiteBox;
import sun.hotspot.code.BlobType;

import jdk.test.lib.Asserts;
import jdk.test.lib.InfiniteLoop;
import compiler.whitebox.CompilerWhiteBoxTest;

/*
 * @test
 * @bug 8059624 8064669
<<<<<<< HEAD
 * @library /testlibrary /test/lib
=======
 * @library /testlibrary /../../test/lib /
>>>>>>> eee22b28
 * @modules java.management
 * @build ForceNMethodSweepTest
 * @run main ClassFileInstaller sun.hotspot.WhiteBox
 *                              sun.hotspot.WhiteBox$WhiteBoxPermission
 * @run main/othervm -Xbootclasspath/a:. -XX:+UnlockDiagnosticVMOptions
 *                   -XX:-TieredCompilation -XX:+WhiteBoxAPI
 *                   -XX:CompileCommand=compileonly,compiler.whitebox.SimpleTestCase$Helper::*
 *                   -XX:-BackgroundCompilation ForceNMethodSweepTest
 * @summary testing of WB::forceNMethodSweep
 */
public class ForceNMethodSweepTest extends CompilerWhiteBoxTest {
    public static void main(String[] args) throws Exception {
        CompilerWhiteBoxTest.main(ForceNMethodSweepTest::new, args);
    }
    private final EnumSet<BlobType> blobTypes;
    private ForceNMethodSweepTest(TestCase testCase) {
        super(testCase);
        // to prevent inlining of #method
        WHITE_BOX.testSetDontInlineMethod(method, true);
        blobTypes = BlobType.getAvailable();
    }

    @Override
    protected void test() throws Exception {
        checkNotCompiled();
        guaranteedSweep();
        int usage = getTotalUsage();

        compile();
        checkCompiled();
        int afterCompilation = getTotalUsage();
        Asserts.assertGT(afterCompilation, usage,
                "compilation should increase usage");

        guaranteedSweep();
        int afterSweep = getTotalUsage();
        Asserts.assertLTE(afterSweep, afterCompilation,
                "sweep shouldn't increase usage");

        deoptimize();
        guaranteedSweep();
        int afterDeoptAndSweep = getTotalUsage();
        Asserts.assertLT(afterDeoptAndSweep, afterSweep,
                "sweep after deoptimization should decrease usage");
     }

    private int getTotalUsage() {
        int usage = 0;
        for (BlobType type : blobTypes) {
           usage += type.getMemoryPool().getUsage().getUsed();
        }
        return usage;
    }
    private void guaranteedSweep() {
        // not entrant -> ++stack_traversal_mark -> zombie -> reclamation -> flushed
        for (int i = 0; i < 5; ++i) {
            WHITE_BOX.fullGC();
            WHITE_BOX.forceNMethodSweep();
        }
    }
}<|MERGE_RESOLUTION|>--- conflicted
+++ resolved
@@ -35,11 +35,7 @@
 /*
  * @test
  * @bug 8059624 8064669
-<<<<<<< HEAD
- * @library /testlibrary /test/lib
-=======
- * @library /testlibrary /../../test/lib /
->>>>>>> eee22b28
+ * @library /testlibrary /test/lib /
  * @modules java.management
  * @build ForceNMethodSweepTest
  * @run main ClassFileInstaller sun.hotspot.WhiteBox
