--- conflicted
+++ resolved
@@ -253,17 +253,10 @@
   // of some places which hold other locks while releasing a handle, including
   // the Patching_lock, which is of "special" rank.  As a temporary workaround,
   // lower the JNI oopstorage lock ranks to make them super-special.
-<<<<<<< HEAD
-  def(JNIGlobalAlloc_lock          , PaddedMutex  , special-1,   true,  Monitor::_safepoint_check_never);
-  def(JNIGlobalActive_lock         , PaddedMutex  , special-2,   true,  Monitor::_safepoint_check_never);
-  def(JNIWeakAlloc_lock            , PaddedMutex  , special-1,   true,  Monitor::_safepoint_check_never);
-  def(JNIWeakActive_lock           , PaddedMutex  , special-2,   true,  Monitor::_safepoint_check_never);
-=======
   def(JNIGlobalAlloc_lock          , PaddedMutex  , nonleaf,     true,  Monitor::_safepoint_check_never);
   def(JNIGlobalActive_lock         , PaddedMutex  , nonleaf-1,   true,  Monitor::_safepoint_check_never);
   def(JNIWeakAlloc_lock            , PaddedMutex  , nonleaf,     true,  Monitor::_safepoint_check_never);
   def(JNIWeakActive_lock           , PaddedMutex  , nonleaf-1,   true,  Monitor::_safepoint_check_never);
->>>>>>> 45f751f5
   def(JNICritical_lock             , PaddedMonitor, nonleaf,     true,  Monitor::_safepoint_check_always);     // used for JNI critical regions
   def(AdapterHandlerLibrary_lock   , PaddedMutex  , nonleaf,     true,  Monitor::_safepoint_check_always);
 
